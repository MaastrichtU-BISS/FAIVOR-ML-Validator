--- conflicted
+++ resolved
@@ -19,12 +19,9 @@
 
 MODEL_NAMES = ["pilot-model_1"]
 
-<<<<<<< HEAD
-def test_model_and_execution(shared_datadir):
-=======
+
 @pytest.mark.parametrize("model_name", MODEL_NAMES)
 def test_model_execution(shared_datadir, model_name):
->>>>>>> bc28db79
     model_dir = shared_datadir / "models"
     metadata_json = json.loads((model_dir / model_name / "metadata.json").read_text(encoding="utf-8"))
     model_metadata = ModelMetadata(metadata_json)
@@ -37,9 +34,6 @@
         raise RuntimeError(f"Model execution failed: {e}")
 
     assert prediction is not None, "Model execution should return a prediction."
-<<<<<<< HEAD
-    assert isinstance(prediction, list), "Prediction result should be a dictionary."
-=======
     assert isinstance(prediction, list), "Prediction result should be a dictionary."
 
 @pytest.fixture
@@ -252,5 +246,4 @@
             "Saved JSON should contain correct model name"
         assert "overall" in loaded_metrics, "Saved JSON should contain overall metrics"
     finally:
-        output_path.unlink(missing_ok=True)
->>>>>>> bc28db79
+        output_path.unlink(missing_ok=True)